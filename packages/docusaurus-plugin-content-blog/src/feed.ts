--- conflicted
+++ resolved
@@ -15,12 +15,8 @@
   applyTrailingSlash,
 } from '@docusaurus/utils-common';
 import {load as cheerioLoad} from 'cheerio';
-<<<<<<< HEAD
 import type {BlogContentPaths} from './types';
-import type {DocusaurusConfig} from '@docusaurus/types';
-=======
 import type {DocusaurusConfig, HtmlTags, LoadContext} from '@docusaurus/types';
->>>>>>> 026a317f
 import type {
   FeedType,
   PluginOptions,
