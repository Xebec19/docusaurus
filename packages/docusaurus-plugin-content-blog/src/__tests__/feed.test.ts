/**
 * Copyright (c) Facebook, Inc. and its affiliates.
 *
 * This source code is licensed under the MIT license found in the
 * LICENSE file in the root directory of this source tree.
 */

import {jest} from '@jest/globals';
import path from 'path';
import fs from 'fs-extra';
import {DEFAULT_PARSE_FRONT_MATTER} from '@docusaurus/utils';
import {fromPartial} from '@total-typescript/shoehorn';
import {DEFAULT_OPTIONS} from '../options';
import {generateBlogPosts} from '../blogUtils';
import {createBlogFeedFiles} from '../feed';
import {getAuthorsMap} from '../authorsMap';
import type {LoadContext, I18n} from '@docusaurus/types';
import type {BlogContentPaths} from '../types';
import type {PluginOptions} from '@docusaurus/plugin-content-blog';

const DefaultI18N: I18n = {
  currentLocale: 'en',
  locales: ['en'],
  defaultLocale: 'en',
  path: '1i8n',
  localeConfigs: {
    en: {
      label: 'English',
      direction: 'ltr',
      htmlLang: 'en',
      calendar: 'gregory',
      path: 'en',
    },
  },
};

const markdown = {parseFrontMatter: DEFAULT_PARSE_FRONT_MATTER};

function getBlogContentPaths(siteDir: string): BlogContentPaths {
  return {
    contentPath: path.resolve(siteDir, 'blog'),
    contentPathLocalized: path.resolve(
      siteDir,
      'i18n',
      'en',
      'docusaurus-plugin-content-blog',
    ),
  };
}

async function testGenerateFeeds(
  context: LoadContext,
  options: PluginOptions,
): Promise<void> {
  const contentPaths = getBlogContentPaths(context.siteDir);
<<<<<<< HEAD
  const blogPosts = await generateBlogPosts(contentPaths, context, options);
=======
  const authorsMap = await getAuthorsMap({
    contentPaths,
    authorsMapPath: options.authorsMapPath,
    authorsBaseRoutePath: '/authors',
  });

  const blogPosts = await generateBlogPosts(
    contentPaths,
    context,
    options,
    authorsMap,
  );
>>>>>>> f356e299

  await createBlogFeedFiles({
    blogPosts,
    options,
    siteConfig: context.siteConfig,
    outDir: context.outDir,
    locale: 'en',
    contentPaths,
  });
}

describe.each(['atom', 'rss', 'json'])('%s', (feedType) => {
  const fsMock = jest.spyOn(fs, 'outputFile').mockImplementation(() => {});

  it('does not get generated without posts', async () => {
    const siteDir = __dirname;
    const siteConfig = {
      title: 'Hello',
      baseUrl: '/',
      url: 'https://docusaurus.io',
      favicon: 'image/favicon.ico',
      markdown,
    };
    const outDir = path.join(siteDir, 'build-snap');

    await testGenerateFeeds(
      fromPartial({
        siteDir,
        siteConfig,
        i18n: DefaultI18N,
        outDir,
      }),
      {
        path: 'invalid-blog-path',
        routeBasePath: 'blog',
        tagsBasePath: 'tags',
        authorsMapPath: 'authors.yml',
        include: ['*.md', '*.mdx'],
        feedOptions: {
          type: [feedType],
          copyright: 'Copyright',
          xslt: {enabled: false},
        },
        readingTime: ({content, defaultReadingTime}) =>
          defaultReadingTime({content}),
        truncateMarker: /<!--\s*truncate\s*-->/,
        onInlineTags: 'ignore',
        onInlineAuthors: 'ignore',
      } as PluginOptions,
    );

    expect(fsMock).toHaveBeenCalledTimes(0);
    fsMock.mockClear();
  });

  it('has feed item for each post', async () => {
    const siteDir = path.join(__dirname, '__fixtures__', 'website');
    const outDir = path.join(siteDir, 'build-snap');
    const siteConfig = {
      title: 'Hello',
      baseUrl: '/myBaseUrl/',
      url: 'https://docusaurus.io',
      favicon: 'image/favicon.ico',
      markdown,
    };

    // Build is quite difficult to mock, so we built the blog beforehand and
    // copied the output to the fixture...
    await testGenerateFeeds(
      fromPartial({
        siteDir,
        siteConfig,
        i18n: DefaultI18N,
        outDir,
      }),
      {
        path: 'blog',
        routeBasePath: 'blog',
        tagsBasePath: 'tags',
        authorsMapPath: 'authors.yml',
        include: DEFAULT_OPTIONS.include,
        exclude: DEFAULT_OPTIONS.exclude,
        feedOptions: {
          type: [feedType],
          copyright: 'Copyright',
          xslt: {enabled: false},
        },
        readingTime: ({content, defaultReadingTime}) =>
          defaultReadingTime({content}),
        truncateMarker: /<!--\s*truncate\s*-->/,
        onInlineTags: 'ignore',
        onInlineAuthors: 'ignore',
      } as PluginOptions,
    );

    expect(
      fsMock.mock.calls.map((call) => call[1] as string),
    ).toMatchSnapshot();
    fsMock.mockClear();
  });

  it('filters to the first two entries', async () => {
    const siteDir = path.join(__dirname, '__fixtures__', 'website');
    const outDir = path.join(siteDir, 'build-snap');
    const siteConfig = {
      title: 'Hello',
      baseUrl: '/myBaseUrl/',
      url: 'https://docusaurus.io',
      favicon: 'image/favicon.ico',
      markdown,
    };

    // Build is quite difficult to mock, so we built the blog beforehand and
    // copied the output to the fixture...
    await testGenerateFeeds(
      fromPartial({
        siteDir,
        siteConfig,
        i18n: DefaultI18N,
        outDir,
      }),
      {
        path: 'blog',
        routeBasePath: 'blog',
        tagsBasePath: 'tags',
        authorsMapPath: 'authors.yml',
        include: DEFAULT_OPTIONS.include,
        exclude: DEFAULT_OPTIONS.exclude,
        feedOptions: {
          type: [feedType],
          copyright: 'Copyright',
          createFeedItems: async (params) => {
            const {blogPosts, defaultCreateFeedItems, ...rest} = params;
            const blogPostsFiltered = blogPosts.filter(
              (item, index) => index < 2,
            );
            return defaultCreateFeedItems({
              blogPosts: blogPostsFiltered,
              ...rest,
            });
          },
          xslt: {enabled: false},
        },
        readingTime: ({content, defaultReadingTime}) =>
          defaultReadingTime({content}),
        truncateMarker: /<!--\s*truncate\s*-->/,
        onInlineTags: 'ignore',
        onInlineAuthors: 'ignore',
      } as PluginOptions,
    );

    expect(
      fsMock.mock.calls.map((call) => call[1] as string),
    ).toMatchSnapshot();
    fsMock.mockClear();
  });

  it('filters to the first two entries using limit', async () => {
    const siteDir = path.join(__dirname, '__fixtures__', 'website');
    const outDir = path.join(siteDir, 'build-snap');
    const siteConfig = {
      title: 'Hello',
      baseUrl: '/myBaseUrl/',
      url: 'https://docusaurus.io',
      favicon: 'image/favicon.ico',
      markdown,
    };

    // Build is quite difficult to mock, so we built the blog beforehand and
    // copied the output to the fixture...
    await testGenerateFeeds(
      fromPartial({
        siteDir,
        siteConfig,
        i18n: DefaultI18N,
        outDir,
      }),
      {
        path: 'blog',
        routeBasePath: 'blog',
        tagsBasePath: 'tags',
        authorsMapPath: 'authors.yml',
        include: DEFAULT_OPTIONS.include,
        exclude: DEFAULT_OPTIONS.exclude,
        feedOptions: {
          type: [feedType],
          copyright: 'Copyright',
          limit: 2,
          xslt: {enabled: false},
        },
        readingTime: ({content, defaultReadingTime}) =>
          defaultReadingTime({content}),
        truncateMarker: /<!--\s*truncate\s*-->/,
        onInlineTags: 'ignore',
        onInlineAuthors: 'ignore',
      } as PluginOptions,
    );

    expect(
      fsMock.mock.calls.map((call) => call[1] as string),
    ).toMatchSnapshot();
    fsMock.mockClear();
  });

  it('has feed item for each post - with trailing slash', async () => {
    const siteDir = path.join(__dirname, '__fixtures__', 'website');
    const outDir = path.join(siteDir, 'build-snap');
    const siteConfig = {
      title: 'Hello',
      baseUrl: '/myBaseUrl/',
      url: 'https://docusaurus.io',
      favicon: 'image/favicon.ico',
      trailingSlash: true,
      markdown,
    };

    // Build is quite difficult to mock, so we built the blog beforehand and
    // copied the output to the fixture...
    await testGenerateFeeds(
      fromPartial({
        siteDir,
        siteConfig,
        i18n: DefaultI18N,
        outDir,
      }),
      {
        path: 'blog',
        routeBasePath: 'blog',
        tagsBasePath: 'tags',
        authorsMapPath: 'authors.yml',
        include: DEFAULT_OPTIONS.include,
        exclude: DEFAULT_OPTIONS.exclude,
        feedOptions: {
          type: [feedType],
          copyright: 'Copyright',
          xslt: {enabled: false},
        },
        readingTime: ({content, defaultReadingTime}) =>
          defaultReadingTime({content}),
        truncateMarker: /<!--\s*truncate\s*-->/,
        onInlineTags: 'ignore',
        onInlineAuthors: 'ignore',
      } as PluginOptions,
    );

    expect(
      fsMock.mock.calls.map((call) => call[1] as string),
    ).toMatchSnapshot();
    fsMock.mockClear();
  });

  it('has xslt files for feed', async () => {
    const siteDir = path.join(__dirname, '__fixtures__', 'website');
    const outDir = path.join(siteDir, 'build-snap');
    const siteConfig = {
      title: 'Hello',
      baseUrl: '/myBaseUrl/',
      url: 'https://docusaurus.io',
      favicon: 'image/favicon.ico',
      markdown,
    };

    // Build is quite difficult to mock, so we built the blog beforehand and
    // copied the output to the fixture...
    await testGenerateFeeds(
      fromPartial({
        siteDir,
        siteConfig,
        i18n: DefaultI18N,
        outDir,
      }),
      {
        path: 'blog',
        routeBasePath: 'blog',
        tagsBasePath: 'tags',
        authorsMapPath: 'authors.yml',
        include: DEFAULT_OPTIONS.include,
        exclude: DEFAULT_OPTIONS.exclude,
        feedOptions: {
          type: [feedType],
          copyright: 'Copyright',
          xslt: {enabled: true, rssXslt: 'rss.xslt', atomXslt: 'atom.xslt'},
        },
        readingTime: ({content, defaultReadingTime}) =>
          defaultReadingTime({content}),
        truncateMarker: /<!--\s*truncate\s*-->/,
        onInlineTags: 'ignore',
        onInlineAuthors: 'ignore',
      } as PluginOptions,
    );

    expect(
      fsMock.mock.calls.map((call) => call[1] as string),
    ).toMatchSnapshot();
    fsMock.mockClear();
  });

  it('has custom xslt files for feed', async () => {
    const siteDir = path.join(__dirname, '__fixtures__', 'website');
    const outDir = path.join(siteDir, 'build-snap');
    const siteConfig = {
      title: 'Hello',
      baseUrl: '/myBaseUrl/',
      url: 'https://docusaurus.io',
      favicon: 'image/favicon.ico',
      markdown,
    };

    // Build is quite difficult to mock, so we built the blog beforehand and
    // copied the output to the fixture...
    await testGenerateFeeds(
      fromPartial({
        siteDir,
        siteConfig,
        i18n: DefaultI18N,
        outDir,
      }),
      {
        path: 'blog',
        routeBasePath: 'blog',
        tagsBasePath: 'tags',
        authorsMapPath: 'authors.yml',
        include: DEFAULT_OPTIONS.include,
        exclude: DEFAULT_OPTIONS.exclude,
        feedOptions: {
          type: [feedType],
          copyright: 'Copyright',
          xslt: {
            enabled: true,
            rssXslt: 'custom-rss.xslt',
            atomXslt: 'custom-atom.xslt',
          },
        },
        readingTime: ({content, defaultReadingTime}) =>
          defaultReadingTime({content}),
        truncateMarker: /<!--\s*truncate\s*-->/,
        onInlineTags: 'ignore',
        onInlineAuthors: 'ignore',
      } as PluginOptions,
    );

    expect(
      fsMock.mock.calls.map((call) => call[1] as string),
    ).toMatchSnapshot();
    fsMock.mockClear();
  });
});<|MERGE_RESOLUTION|>--- conflicted
+++ resolved
@@ -53,9 +53,6 @@
   options: PluginOptions,
 ): Promise<void> {
   const contentPaths = getBlogContentPaths(context.siteDir);
-<<<<<<< HEAD
-  const blogPosts = await generateBlogPosts(contentPaths, context, options);
-=======
   const authorsMap = await getAuthorsMap({
     contentPaths,
     authorsMapPath: options.authorsMapPath,
@@ -68,7 +65,6 @@
     options,
     authorsMap,
   );
->>>>>>> f356e299
 
   await createBlogFeedFiles({
     blogPosts,
